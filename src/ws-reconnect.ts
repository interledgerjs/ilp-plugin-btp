import * as WebSocket from 'ws'
const createLogger = require('ilp-logger')
import { EventEmitter2 } from 'eventemitter2'
const debug = createLogger('ilp-ws-reconnect')

const DEFAULT_TRY_CLEAR_TIMEOUT = 10000
const DEFAULT_RECONNECT_INTERVALS = [
  0,
  100,
  500,
  1000,
  2000,
  5000
]

/**
 * Accepts URL string pointing to connection endpoint.
 */
export interface WebSocketConstructor {
  new (url: string): WebSocket
}

/**
 * Reconnect interval specifies how long to wait before trying to connect to the
 * websocket endpoint if a connection is not established successfully.
 */
export interface WebSocketReconnectorConstructorOptions {
  intervals?: Array<number>,
  interval?: number,
  clearTryTimeout?: number,
  WebSocket: WebSocketConstructor
}

/**
 * Websocket clients with reconnect capability.
 */
export class WebSocketReconnector extends EventEmitter2 {
  /**
   * Reconnect information. Intervals is a list of timeouts for
   * successive reconnect attempts. `clearTryTimeout` ms after
   * the last reconnect attempt, the number of tries will reset.
   */
  private _intervals: Array<number>
  private _clearTryTimeout: number
  private _clearTryTimer?: NodeJS.Timer
  private _openTimer?: NodeJS.Timer
  private _tries: number

  /**
   * URL endpoint of websocket server.
   */
  private _url: string

  /**
   * Websocket connection.
   */
  private _instance: WebSocket

  /**
   * Is websocket connection connected to endpoint?
   */
  private _connected: boolean

  /**
   * Websocket constructor.
   */
  private WebSocket: WebSocketConstructor

  constructor (options: WebSocketReconnectorConstructorOptions) {
    super()
    this.WebSocket = options.WebSocket

    this._clearTryTimeout = options.clearTryTimeout ||
      DEFAULT_TRY_CLEAR_TIMEOUT

    this._tries = 0
    this._intervals = options.intervals ||
      (options.interval && [ options.interval ]) ||
      DEFAULT_RECONNECT_INTERVALS
  }

  /**
   * Define a number of listeners. On open: emit an open event. On close or
   * error: try to reconnect. On message, emit a message event with the data.
   * Return a promise which resolves when the connection is successfully
   * established (successfully established connection emits `open` event).
   */
  open (url: string): Promise<void> {
    this._url = url
<<<<<<< HEAD
    this._instance = new (this.WebSocket)(this._url)
    this._instance.on('open', () => void this.emit('open'))
    this._instance.on('close', (code: number, reason: string) => this._reconnect(code))
    this._instance.on('error', (err: Error) => this._reconnect(err))
    this._instance.on('message', (data: WebSocket.Data) => void this.emit('message', data))
    this.once('open', () => this.heartbeat())
=======
    this._open()
>>>>>>> 024bf204
    return new Promise((resolve) => void this.once('open', resolve))
  }

  /**
   * Wrapper for regular websocket send function.
   */
  send (data: any, cb?: (err?: Error) => void): void {
    return this._instance.send(data, cb)
  }

  /**
   * Remove all listeners from the websocket instance prior to emitting `close` and
   * closing the websocket. The listeners were removed so that calling this
   * `close ()` would not trigger a reconnect.
   */
  close () {
    clearTimeout(this._heartbeatTimer)
    this._instance.removeAllListeners()
    this.emit('close')
    this._instance.close()

    if (this._openTimer) clearTimeout(this._openTimer)
    if (this._clearTryTimer) clearTimeout(this._clearTryTimer)
  }

  private _open () {
    this._instance = new (this.WebSocket)(this._url)
    this._instance.on('open', () => void this.emit('open'))
    this._instance.on('close', (code: number, reason: string) => this._reconnect(code))
    this._instance.on('error', (err: Error) => this._reconnect(err))
    this._instance.on('message', (data: WebSocket.Data) => void this.emit('message', data))
  }
  
  private _heartbeatTimer?: NodeJS.Timer
  heartbeat () {
    clearTimeout(this._heartbeatTimer)
    if (this._instance && this._instance.readyState == this._instance.OPEN) {
      this._instance.send('ping')
      this._heartbeatTimer = setTimeout(() => this.heartbeat(), 5000)
    }
  }

  /**
   * Triggered on `close` or `error` event from `open ()`. If triggered, all
   * listeners are removed, reconnect happens. The process continues to try to
   * reconnect on the interval by calling the `open()' function and cycling
   * between reconnect to clean up old listeners.
   */
  private _reconnect (codeOrError: number | Error) {
    debug.debug(`websocket disconnected with ${codeOrError}; reconnect in ${this._intervals[this._tries]}}`)
    this._connected = false
    this._instance.removeAllListeners()
    this._openTimer = setTimeout(() => {
      this._open()
    }, this._intervals[this._tries])
    this._tries = Math.min(this._tries + 1, this._intervals.length - 1)

    if (this._clearTryTimer) {
      clearTimeout(this._clearTryTimer)
    }

    this._clearTryTimer = setTimeout(() => {
      delete this._clearTryTimer
      this._tries = 0
    }, this._clearTryTimeout)

    // browser timers don't support unref
    /* tslint:disable-next-line:strict-type-predicates */
    if (typeof this._clearTryTimer.unref === 'function') {
      this._clearTryTimer.unref()
    }

    this.emit('close')
  }
}<|MERGE_RESOLUTION|>--- conflicted
+++ resolved
@@ -66,6 +66,11 @@
    */
   private WebSocket: WebSocketConstructor
 
+  /**
+   * Send a PING to the WS server at a regular interval
+   */
+  private _heartbeatTimer?: NodeJS.Timer
+
   constructor (options: WebSocketReconnectorConstructorOptions) {
     super()
     this.WebSocket = options.WebSocket
@@ -87,16 +92,7 @@
    */
   open (url: string): Promise<void> {
     this._url = url
-<<<<<<< HEAD
-    this._instance = new (this.WebSocket)(this._url)
-    this._instance.on('open', () => void this.emit('open'))
-    this._instance.on('close', (code: number, reason: string) => this._reconnect(code))
-    this._instance.on('error', (err: Error) => this._reconnect(err))
-    this._instance.on('message', (data: WebSocket.Data) => void this.emit('message', data))
-    this.once('open', () => this.heartbeat())
-=======
     this._open()
->>>>>>> 024bf204
     return new Promise((resolve) => void this.once('open', resolve))
   }
 
@@ -113,7 +109,10 @@
    * `close ()` would not trigger a reconnect.
    */
   close () {
-    clearTimeout(this._heartbeatTimer)
+    if (this._heartbeatTimer) {
+      global.clearTimeout(this._heartbeatTimer)
+    }
+
     this._instance.removeAllListeners()
     this.emit('close')
     this._instance.close()
@@ -124,17 +123,22 @@
 
   private _open () {
     this._instance = new (this.WebSocket)(this._url)
-    this._instance.on('open', () => void this.emit('open'))
+    this._instance.on('open', () => {
+      this.emit('open')
+      this.heartbeat()
+    })
     this._instance.on('close', (code: number, reason: string) => this._reconnect(code))
     this._instance.on('error', (err: Error) => this._reconnect(err))
     this._instance.on('message', (data: WebSocket.Data) => void this.emit('message', data))
   }
-  
-  private _heartbeatTimer?: NodeJS.Timer
+
   heartbeat () {
-    clearTimeout(this._heartbeatTimer)
+    if (this._heartbeatTimer) {
+      global.clearTimeout(this._heartbeatTimer)
+    }
+
     if (this._instance && this._instance.readyState == this._instance.OPEN) {
-      this._instance.send('ping')
+      this._instance.ping()
       this._heartbeatTimer = setTimeout(() => this.heartbeat(), 5000)
     }
   }
